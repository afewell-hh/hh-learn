--- conflicted
+++ resolved
@@ -813,9 +813,6 @@
     </section>
     {# Auth context for pageview beacon; only relevant when logged in #}
     {% set constants = get_asset_url("/CLEAN x HEDGEHOG/templates/config/constants.json")|request_json %}
-<<<<<<< HEAD
-    <script defer src="{{ get_asset_url('/CLEAN x HEDGEHOG/templates/assets/js/auth-context.js') }}"></script>
-=======
           <div id="hhl-auth-context"
                data-email="{{ request_contact.email if request_contact.is_logged_in }}"
                data-contact-id="{{ request_contact.hs_object_id if request_contact.is_logged_in }}"
@@ -823,7 +820,7 @@
                data-constants-url="{{ get_asset_url('/CLEAN x HEDGEHOG/templates/config/constants.json') }}"
                data-login-url="{{ login_url }}"
                style="display:none"></div>
->>>>>>> 1338dfd0
+    <script defer src="{{ get_asset_url('/CLEAN x HEDGEHOG/templates/assets/js/auth-context.js') }}"></script>
     <script defer src="{{ get_asset_url('/CLEAN x HEDGEHOG/templates/assets/js/pageview.js') }}"></script>
     <script defer src="{{ get_asset_url('/CLEAN x HEDGEHOG/templates/assets/js/enrollment.js') }}"></script>
     <script>
